--- conflicted
+++ resolved
@@ -1,16 +1,11 @@
 name: webdev_proxy
 description: Proxies HTTP requests to "webdev serve" to support debugging client-side Dart scripts with Dart HTTP servers.
-<<<<<<< HEAD
 version: 2.0.0-alpha
-=======
-version: 1.0.0
->>>>>>> f852d2a6
 
 environment:
   sdk: '^3.0.0'
 
 dependencies:
-<<<<<<< HEAD
   http: ^1.1.0
   logging: ^1.2.0
 
@@ -18,14 +13,4 @@
   build_runner: ^2.4.6
   build_web_compilers: ^4.0.7
   lints: ^3.0.0
-  test: ^1.24.9
-=======
-  http: ^0.13.5
-  logging: ^1.1.1
-
-dev_dependencies:
-  lints: ^2.0.1
-  test: ^1.0.0
-  build_runner: ">=1.3.0 <2.0.0"
-  build_web_compilers: ">=1.2.0 <3.0.0"
->>>>>>> f852d2a6
+  test: ^1.24.9